#' Extracts counts, metadata, taxonomy, and phylogeny from a biom file.
#'
#' @param src  Input data as either a file path, URL, or JSON string.
#'     \code{read.biom} can read BIOM files formatted according to both the
#'     version 1.0 (JSON) and 2.1 (HDF5)
#'     \href{http://biom-format.org/documentation/}{specifications} as well as
#'     classical tabular format. URLs must begin with \kbd{http://},
#'     \kbd{https://}, \kbd{ftp://}, or \kbd{ftps://}. JSON files must have
#'     \code{\{} as their first non-whitespace character. Compressed (gzip or
#'     bzip2) biom files are also supported.
#' @param progressbar  An object of class \code{Progress}.
#' @return A \code{BIOM} class object containing the parsed data. This object
#'     can be treated as a list with the following named elements:
#'     \describe{
#'         \item{counts}{A numeric \code{slam} sparse matrix of observation
#'         counts. Taxa (OTUs) as rows and samples as columns.}
#'         \item{metadata}{A data frame containing any embedded metadata.
#'         Row names are sample IDs.}
#'         \item{taxonomy}{Character matrix of taxonomic names, if given.
#'         Row names are taxa (OTU) IDs. Column rows are named Kingdom,
#'         Phylum, Class, Order, Family, Genus, Species, and Strain, or
#'         TaxLvl.1, TaxLvl.2, ... , TaxLvl.N when more than 8 levels of
#'         taxonomy are encoded in the biom file.}
#'         \item{phylogeny}{An object of class \code{phylo} defining the
#'         phylogenetic relationships between the taxa. Although the
#'         official specification for BIOM only includes phylogenetic trees
#'         in BIOM version 2.1, if a BIOM version 1.0 file includes a
#'         \code{phylogeny} entry with newick data, then it will be loaded
#'         here as well. The \pkg{ape} package has additional functions
#'         for working with \code{phylo} objects.}
#'         \item{info}{A list of other attributes defined in the BIOM file,
#'         such as \code{id}, \code{type}, \code{format}, \code{format_url},
#'         \code{generated_by}, \code{date}, \code{matrix_type},
#'         \code{matrix_element_type}, and \code{shape}}
#'        }
#'
#'     \code{metadata}, \code{taxonomy}, and \code{phylogeny} are optional
#'     components of the BIOM file specification and therefore will be empty
#'     in the returned object when they are not provided by the BIOM file.
#' @export
#' @examples
#'     library(rbiom)
#'
#'     infile <- system.file("extdata", "hmp50.biom", package = "rbiom")
#'     biom <- read.biom(infile)
#'
#'     summary(biom)
#'
#'     # Taxa Abundances
#'     as.matrix(biom$counts[1:4,1:4])
#'
#'     top5 <- names(head(rev(sort(slam::row_sums(biom$counts))), 5))
#'     biom$taxonomy[top5,c('Family', 'Genus')]
#'     as.matrix(biom$counts[top5, 1:6])
#'
#'     # Metadata
#'     table(biom$metadata$Sex, biom$metadata$Body.Site)
#'     sprintf("Mean age: %.1f", mean(biom$metadata$Age))
#'
#'     # Phylogenetic tree
#'     tree <- biom$phylogeny
#'     top5.tree <- ape::drop.tip(tree, setdiff(tree$tip.label, top5))
#'     plot(top5.tree)
#'


read.biom <- function (src, progressbar=NULL) {

  #--------------------------------------------------------------
  # Sanity check input values
  #--------------------------------------------------------------

  if (length(src) != 1 | !is(src, "character"))
    stop(simpleError("Data source for read.biom() must be a single string."))


  pb <- progressBar(progressbar=progressbar, "")


  #--------------------------------------------------------------
  # Get the url or text data into a file
  #--------------------------------------------------------------

  if (length(grep("^(ht|f)tps{0,1}://.+", src)) == 1) {

    pb$set(0, detail='Downloading BIOM file')

    fp <- tempfile(fileext=basename(src))
    if (!identical(0, try(download.file(src, fp, quiet=TRUE), silent=TRUE)))
        stop(simpleError(sprintf("Cannot retrieve URL %s", src)))

  } else if (length(grep("^[ \t\n]*\\{", src)) == 1) {

    fp <- tempfile(fileext=".biom")
    if (!is.null(try(writeChar(src, fp), silent=TRUE)))
        stop(simpleError(sprintf("Cannot write text to file %s", fp)))

  } else {

    fp <- normalizePath(src)
  }

  if (!file.exists(fp))
    stop(simpleError(sprintf("Cannot locate file %s", fp)))


  #--------------------------------------------------------------
  # Uncompress files that are in gzip or bzip2 format
  #--------------------------------------------------------------

  file_con   <- file(fp)
  file_class <- summary(file_con)$class
  close.connection(file_con)
  
  if (identical(file_class, "gzfile"))
    fp <- R.utils::gunzip(fp, destname=tempfile(), remove=FALSE)
  
  if (identical(file_class, "bzfile"))
    fp <- R.utils::bunzip2(fp, destname=tempfile(), remove=FALSE)
  
  remove("file_con", "file_class")
  
  
  #--------------------------------------------------------------
  # Process the file according to its internal format
  #--------------------------------------------------------------
  
  pb$set(0, detail='Determining file type')
  
  if (identical(intToUtf8(readBin(fp, n=8, what="raw")), "\211HDF\r\n\032\n")) {
    
    #-=-=-=-=-=-=-=-=-=-#
    # HDF5 file format  #
    #-=-=-=-=-=-=-=-=-=-#
    
    pb$set(0.1, detail='Reading HDF5 BIOM file');        hdf5      <- PB.HDF5.ReadHDF5(fp)
    pb$set(0.2, detail='Assembling OTU table');          counts    <- PB.HDF5.Counts(hdf5)
    pb$set(0.7, detail='Processing taxonomic lineages'); taxonomy  <- PB.HDF5.Taxonomy(hdf5)
    pb$set(0.8, detail='Extracting metadata');           metadata  <- PB.HDF5.Metadata(hdf5)
    pb$set(0.9, detail='Extracting attributes');         info      <- PB.HDF5.Info(hdf5)
    pb$set(1.0, detail='Extracting phylogeny');          phylogeny <- PB.HDF5.Tree(hdf5)
    
<<<<<<< HEAD
    rhdf5::H5Fclose(hdf5)
=======
    rhdf5::H5close()
>>>>>>> 17cf1398
    remove("hdf5")
    
  } else if (identical("{", readChar(fp, 1))) {
    
    #-=-=-=-=-=-=-=-=-=-#
    # JSON file format  #
    #-=-=-=-=-=-=-=-=-=-#
    
    pb$set(0.1, detail='Reading JSON BIOM file');        json      <- PB.JSON.ReadJSON(fp)
    pb$set(0.2, detail='Assembling OTU table');          counts    <- PB.JSON.Counts(json)
    pb$set(0.7, detail='Processing taxonomic lineages'); taxonomy  <- PB.JSON.Taxonomy(json)
    pb$set(0.8, detail='Extracting metadata');           metadata  <- PB.JSON.Metadata(json)
    pb$set(0.9, detail='Extracting attributes');         info      <- PB.JSON.Info(json)
    pb$set(1.0, detail='Extracting phylogeny');          phylogeny <- PB.JSON.Tree(json)
    
    remove("json")
    
  } else {
    
    #-=-=-=-=-=-=-=-=-=-#
    # TSV file format   #
    #-=-=-=-=-=-=-=-=-=-#
    
    pb$set(0.1, 'Reading tabular data file');     mtx       <- PB.TSV.ReadTSV(fp)
    pb$set(0.3, 'Assembling OTU table');          counts    <- PB.TSV.Counts(mtx)
    pb$set(0.8, 'Processing taxonomic lineages'); taxonomy  <- PB.TSV.Taxonomy(mtx)
    pb$set(0.9, 'Extracting metadata');           metadata  <- data.frame(row.names=colnames(counts))
    pb$set(1.0, 'Extracting attributes');         info      <- list(id=tools::md5sum(fp)[[1]], type="OTU table")
    pb$set(1.0, 'Extracting phylogeny');          phylogeny <- NULL
    
  }
  
  
  #--------------------------------------------------------------
  # Return everything we've computed as a BIOM class object
  #--------------------------------------------------------------
  
  structure(
    class = c("BIOM", "list"),
    list( 'counts'    = counts,
          'metadata'  = metadata,
          'taxonomy'  = taxonomy,
          'phylogeny' = phylogeny,
          'info'      = info
    )
  )


}



PB.TSV.ReadTSV <- function (fp) {

  #--------------------------------------------------------------
  # Read in all the lines from the file
  #--------------------------------------------------------------

  lines <- try(readLines(fp, warn=FALSE), silent=TRUE)
  if (is(lines, "try-error"))
    stop(simpleError(sprintf("Unable to parse JSON file. %s", as.character(lines))))


  #--------------------------------------------------------------
  # Write to a temp file all the lines that have content and don't begin with '#'
  #--------------------------------------------------------------

  lines <- trimws(lines)
  lines <- c(grep("^#SampleID", lines, value=TRUE), grep("^#", lines, value=TRUE, invert=TRUE))
  fp <- tempfile()
  writeLines(lines, fp, "\n")


  #--------------------------------------------------------------
  # See if we see a comma or a tab first, thereby deducing csv or tsv format
  #--------------------------------------------------------------

  csv <- min(gregexpr(",",   lines[[1]])[[1]], fixed=TRUE)
  tsv <- min(gregexpr("\\t", lines[[1]])[[1]], fixed=TRUE)

  if (csv > -1 & tsv > -1) { importFn <- if (csv < tsv) read.csv else read.delim
  } else if (csv > -1)     { importFn <- read.csv
  } else if (tsv > -1)     { importFn <- read.delim
  } else                   { stop(simpleError("Cannot find comma or tab delimiters in file.")) }

  mat <- try(importFn(fp, header=FALSE, colClasses="character"), silent=TRUE)
  if (is(mat, "try-error"))
    stop(simpleError(sprintf("Error parsing file: %s", as.character(mat))))

  mat <- try(as.matrix(mat), silent=TRUE)
  if (is(mat, "try-error"))
    stop(simpleError(sprintf("Error converting to matrix: %s", as.character(mat))))


  #--------------------------------------------------------------
  # Ensure we have at least one taxa (row headers) and one sample (column headers)
  #--------------------------------------------------------------

  if (nrow(mat) < 2 | ncol(mat) < 2) {
    msg <- "Unable to parse provided file: found %i rows and %i columns"
    stop(simpleError(sprintf(msg, nrow(mat), ncol(mat))))
  }
  
  
  #--------------------------------------------------------------
  # Check for duplicate taxa or sample names
  #--------------------------------------------------------------
  
  dupTaxaNames   <- unique(mat[duplicated(mat[,1]),1])
  dupSampleNames <- unique(mat[1,duplicated(mat[1,])])
  if (length(dupTaxaNames)   > 5) dupTaxaNames[[5]]   <- sprintf("... +%i more", length(dupTaxaNames)   - 4)
  if (length(dupSampleNames) > 5) dupSampleNames[[5]] <- sprintf("... +%i more", length(dupSampleNames) - 4)
  if (length(dupTaxaNames)   > 0) stop(simpleError(sprintf("Duplicate taxa names: %s", paste(collapse=",", dupTaxaNames))))
  if (length(dupSampleNames) > 0) stop(simpleError(sprintf("Duplicate sample names: %s", paste(collapse=",", dupSampleNames))))
  
  
  #--------------------------------------------------------------
  # Move the Taxa and Sample names into the matrix headers
  #--------------------------------------------------------------
  
  dimnames(mat) <- list(mat[,1], mat[1,])
  mat <- mat[-1,-1, drop=FALSE]

  return (mat)
}

PB.JSON.ReadJSON <- function (fp) {

  json <- try(rjson::fromJSON(file=fp), silent=TRUE)
  if (is(json, "try-error"))
    stop(simpleError(sprintf("Unable to parse JSON file. %s", as.character(json))))

  if (!all(c('data', 'matrix_type', 'rows', 'columns') %in% names(json)))
      stop(simpleError("BIOM file requires: data, matrix_type, shape, rows, columns"))

  return (json)
}

PB.HDF5.ReadHDF5 <- function (fp) {
  
  hdf5 <- try(rhdf5::H5Fopen(fp), silent=TRUE)
  if (is(hdf5, "try-error")) {
<<<<<<< HEAD
    try(rhdf5::H5Fclose(hdf5), silent=TRUE)
=======
    try(rhdf5::H5close(), silent=TRUE)
>>>>>>> 17cf1398
    stop(simpleError(sprintf("Unable to parse HDF5 file. %s", as.character(hdf5))))
  }
  
  entries  <- with(rhdf5::h5ls(hdf5), paste(sep="/", group, name))
  expected <- c( "/observation/matrix/indptr", "/observation/matrix/indices", "/observation/ids",
                 "/observation/matrix/data", "/observation/metadata/taxonomy", "/sample/ids" )
  
  missing  <- setdiff(expected, entries)
  if (length(missing) > 0) {
<<<<<<< HEAD
    try(rhdf5::H5Fclose(hdf5), silent=TRUE)
=======
    try(rhdf5::H5close(), silent=TRUE)
>>>>>>> 17cf1398
    stop(simpleError(sprintf("BIOM file requires: %s", paste(collapse=",", missing))))
  }
  
  return (hdf5)
}



PB.JSON.Metadata <- function (json) {

  df <- as.data.frame(
    row.names        = sapply(json$columns, function (x) x[['id']]),
    check.names      = FALSE,
    stringsAsFactors = FALSE,
    vapply(names(json$columns[[1]]$metadata), function (i) {
      sapply(json$columns, function (x) x[['metadata']][[i]])
    }, character(length(json$columns)), USE.NAMES=TRUE)
  )

  # Convert strings to numbers
  for (i in seq_len(ncol(df))) {
    df[[i]][which(df[[i]] == "NA")] <- NA
    if (all(grepl("^-?(0|[1-9]\\d*)(\\.\\d*[1-9]|)(e[\\+\\-]{0,1}[0-9]+|)$", na.omit(df[[i]]))))
      df[[i]] <- as.numeric(df[[i]])
  }

  return (df)
}

PB.HDF5.Metadata <- function (hdf5) {

  keys <- names(hdf5$sample$metadata)
  vals <- lapply(keys, function (k) {
    obj_class <- typeof(hdf5$sample$metadata[[k]])
    if (!identical(obj_class, "character"))
      obj_class <- "numeric"
    as(hdf5$sample$metadata[[k]], obj_class)
  })

  as.data.frame(
    row.names        = hdf5$sample$ids,
    check.names      = FALSE,
    stringsAsFactors = FALSE,
    setNames(vals, keys)
  )
}



PB.JSON.Info <- function (json) {
  fields <- sort(names(json))
  fields <- fields[!fields %in% c("rows", "columns", "data", "phylogeny")]
  json[fields]
}

PB.HDF5.Info <- function (hdf5) {
<<<<<<< HEAD
  attrs <- rhdf5::h5readAttributes(hdf5, "/")
  for (i in names(attrs)) {
    attrs[[i]] <- as(attrs[[i]], typeof(attrs[[i]]))
  }
  return (attrs)
=======
  rhdf5::h5readAttributes(hdf5, "/")
>>>>>>> 17cf1398
}



PB.TSV.Counts <- function (mtx) {

  # Only keep column that are all numbers
  allNumbers <- function (x) all(grepl("^\\d+(\\.\\d+|)(e[\\+\\-]{0,1}[0-9]+|)$", x))
  mtx <- mtx[, apply(mtx, 2L, allNumbers), drop=FALSE]
  mtx <- matrix(
    data     = as.numeric(mtx),
    nrow     = nrow(mtx),
    dimnames = list(rownames(mtx), colnames(mtx)) )

  if (length(mtx) == 0 | sum(mtx) == 0)
    stop(simpleError("No abundance counts."))

  slam::as.simple_triplet_matrix(mtx)
}

PB.JSON.Counts <- function (json) {

  if (!any(c('sparse', 'dense') %in% json$matrix_type))
    stop(simpleError("BIOM file's matrix_type must be either 'sparse' or 'dense'"))

  if (length(json$data) == 0)
    stop(simpleError("BIOM file does not have any count data."))

  TaxaIDs   <- sapply(json$rows,    function (x) x$id)
  SampleIDs <- sapply(json$columns, function (x) x$id)

  if (json$matrix_type == "sparse")
    counts <- slam::simple_triplet_matrix(
                    i        = sapply(json$data, function (x) x[[1]]) + 1,
                    j        = sapply(json$data, function (x) x[[2]]) + 1,
                    v        = sapply(json$data, function (x) x[[3]]),
                    nrow     = length(TaxaIDs),
                    ncol     = length(SampleIDs),
                    dimnames = list(TaxaIDs, SampleIDs))

  if (json$matrix_type == "dense")
    counts <- slam::as.simple_triplet_matrix(
                    matrix(
                      data     = unlist(json$data),
                      byrow    = TRUE,
                      nrow     = length(TaxaIDs),
                      ncol     = length(SampleIDs),
                      dimnames = list(TaxaIDs, SampleIDs)))

  return (counts)
}

PB.HDF5.Counts <- function (hdf5) {

<<<<<<< HEAD
  indptr <- as.numeric(hdf5$observation$matrix$indptr)

  slam::simple_triplet_matrix(
        i        = unlist(sapply(1:(length(indptr)-1), function (i) rep(i, diff(indptr[c(i,i+1)])))),
        j        = as.numeric(hdf5$observation$matrix$indices) + 1,
=======
  indptr <- hdf5$observation$matrix$indptr

  slam::simple_triplet_matrix(
        i        = unlist(sapply(1:(length(indptr)-1), function (i) rep(i, diff(indptr[c(i,i+1)])))),
        j        = hdf5$observation$matrix$indices + 1,
>>>>>>> 17cf1398
        v        = as.numeric(hdf5$observation$matrix$data),
        nrow     = length(hdf5$observation$ids),
        ncol     = length(hdf5$sample$ids),
        dimnames = list(
          as.character(hdf5$observation$ids),
          as.character(hdf5$sample$ids)
      ))
}



PB.TSV.Taxonomy <- function (mtx) {

  # Discard columns that are all numbers
  allNumbers <- function (x) all(grepl("^\\d+(\\.\\d+|)(e[\\+\\-]{0,1}[0-9]+|)$", x))
  mtx <- mtx[, !apply(mtx, 2L, allNumbers), drop=FALSE]

  # Look for a taxonomy column, otherwise try to parse the taxa IDs
  txCol      <- head(grep("taxonomy", colnames(mtx), ignore.case=TRUE), 1)
  taxaNames  <- if (length(txCol)) mtx[,txCol] else rownames(mtx)
  taxa_table <- strsplit(taxaNames, "[\\|;]\\ *")

  # Handle instances where some taxa strings have more levels than others.
  n <- sapply(taxa_table, length)
  m <- max(n)
  i <- which(n < m)
  taxa_table[i] <- lapply(taxa_table[i], function (x) c(x, rep(NA, m - length(x))))
  taxa_table    <- matrix(unlist(taxa_table), nrow=length(taxa_table), byrow=TRUE)

  rownames(taxa_table) <- rownames(mtx)
  colnames(taxa_table) <- PB.TaxaLevelNames(ncol(taxa_table))

  # Better to return a completely empty table than one with just the taxa IDs
  if (identical(unname(taxa_table[,1]), rownames(taxa_table)))
    taxa_table <- taxa_table[,-1,drop=FALSE]

  return (taxa_table)
}

PB.JSON.Taxonomy <- function (json) {

  # No taxonomic information
  if (!any(sapply(json$rows, function (x) 'taxonomy' %in% names(x$metadata) )))
    return (NULL)


  taxa_table <- sapply(json$rows, simplify = "array", function (x) {
    taxaNames <- if (is.null(x$metadata$taxonomy)) x$id else x$metadata$taxonomy
    unname(sapply(taxaNames, function (y) { strsplit(y, "[\\|;]\\ *")[[1]] }))
  })

  # Handle instances where some taxa strings have more levels than others.
  if (class(taxa_table) == "list") {
    n <- sapply(taxa_table, length)
    m <- max(n)
    i <- which(n < m)
    taxa_table[i] <- lapply(taxa_table[i], function (x) c(x, rep(NA, m - length(x))))
    taxa_table    <- t(simplify2array(taxa_table))
  } else {
    taxa_table <- t(taxa_table)
  }

  rownames(taxa_table) <- sapply(json$rows, function (x) x$id)
  colnames(taxa_table) <- PB.TaxaLevelNames(ncol(taxa_table))

  #taxa_table <- PB.SanitizeTaxonomy(taxa_table, env=parent.frame())

  return (taxa_table)
}

PB.HDF5.Taxonomy <- function (hdf5) {

  taxa_table           <- t(hdf5$observation$metadata$taxonomy)
  rownames(taxa_table) <- as.character(hdf5$observation$ids)
  colnames(taxa_table) <- PB.TaxaLevelNames(ncol(taxa_table))

  #taxa_table <- PB.SanitizeTaxonomy(taxa_table, env=parent.frame())

  return (taxa_table)
}



PB.JSON.Tree <- function (json) {

  # See if a tree is included in the BIOM file
  #------------------------------------------------------
  newick <- json[['phylogeny']]
  if (is.null(newick)) return (NULL)
  if (is.na(newick))   return (NULL)
  if (!nchar(newick))  return (NULL)


  # Try to read it with ape
  #------------------------------------------------------
  tree <- try(ape::read.tree(text=newick), silent=TRUE)
  if (is(tree, "try-error")) {
    errmsg <- sprintf("Unable to read embedded phylogeny. %s", as.character(tree))
    cat(file=stderr(), errmsg)
    return (NULL)
  }


  # Make sure it has all the OTUs from the table
  #------------------------------------------------------
  TaxaIDs <- sapply(json$rows, function (x) x$id)
  missing <- setdiff(TaxaIDs, tree$tip.label)
  if (length(missing) > 0) {
    if (length(missing) > 6)
      missing <- c(missing[1:5], sprintf("+ %i more", length(missing) - 5))
    errmsg <- sprintf("OTUs missing from tree: %s\n", paste(collapse=",", missing))
    cat(file=stderr(), errmsg)
    return (NULL)
  }


  return (tree)
}

PB.HDF5.Tree <- function (hdf5) {
  
  # See if a tree is included in the BIOM file
  #------------------------------------------------------
<<<<<<< HEAD
  tree <- as.character(hdf5$observation$`group-metadata`$phylogeny)
=======
  tree <- hdf5$observation$`group-metadata`$phylogeny
>>>>>>> 17cf1398
  if (is.null(tree)) return (NULL)
  
  
  # Assume it's newick format unless otherwise indicated
  #------------------------------------------------------
  data_type <- "newick"
<<<<<<< HEAD
  attrs     <- rhdf5::h5readAttributes(hdf5, "observation/group-metadata/phylogeny")
  if ("data_type" %in% names(attrs)) {
    data_type <- tolower(as.character(attrs[['data_type']]))
    if (!identical(data_type, "newick")) return (NULL)
  }
  
  
  # Try to read the Newick-formatted tree
=======
  props     <- rhdf5::h5readAttributes(hdf5, "observation/group-metadata/phylogeny")
  if ("data_type" %in% names(props))
    data_type <- tolower(props[['data_type']])

  if (data_type != "newick")
    return (NULL)
  
  
  # Try to read it, assuming it is in Newick format
>>>>>>> 17cf1398
  #------------------------------------------------------
  tree <- try(read.tree(text=as.character(tree)), silent=TRUE)
  if (is(tree, "try-error"))
    stop(simpleError(sprintf("Unable to read phylogeny. %s", as.character(tree))))
  
  
  # Make sure it has all the OTUs from the table
  #------------------------------------------------------
  TaxaIDs <- as.character(hdf5$observation$ids)
  missing <- setdiff(TaxaIDs, tree$tip.label)
  if (length(missing) > 0) {
    if (length(missing) > 6) missing <- c(missing[1:5], sprintf("+ %i more", length(missing) - 5))
    stop(simpleError(sprintf("OTUs missing from tree: %s", paste(collapse=",", missing))))
  }
  
  
  return (tree)
}




PB.TaxaLevelNames <- function (n) {
  if (n <= 8)
    return(c("Kingdom", "Phylum", "Class", "Order", "Family", "Genus", "Species", "Strain")[1:n])
  sprintf("TaxLvl.%i", 1:n)
}




# #-=-=-=-=-=-=-=-=-=-=-=-=-=-=-=-=-=-=-=-=-=-=-=-=-=-=-=-=-=-=-=-=-=
# # Rename poorly described taxa
# #-=-=-=-=-=-=-=-=-=-=-=-=-=-=-=-=-=-=-=-=-=-=-=-=-=-=-=-=-=-=-=-=-=
# # Definition of poorly named taxa:
# #  - ambiguious keywords
# #  - numbers outside of parentheses
# #  - length of less than 2 characters
# #  - two capital letters in a row
# #------------------------------------------------------------------
#
# PB.SanitizeTaxonomy <- function (tt, env=NULL) {
#
#   if (is.null(env)) env <- parent.frame()
#
#   tt <- sub("^.*?__\ *", "", tt)
#   tt <- sub("^[a-z]_",   "", tt)
#   tt <- sub("^[\ _]+",   "", tt)
#   tt <- sub("[\ ]+$",    "", tt)
#   tt[which(tt == "")] <- NA
#
#   invalid_case_sensi <- "([A-Z]{2})"
#   invalid_case_insen <- paste(sep="|",
#     "unknown",    "uncultured",      "unclassified",    "unidentified",
#     "group",      "subsection",      "family",          "lineage",
#     "candidate",  "incertae.*sedis", "(^.$)" )
#   exception_rewrites <- c(
#     "TM7"                  = "Saccharibacteria (TM7)",
#     "RF9"                  = "Mollicutes RF9",
#     "Escherichia_Shigella" = "Escherichia/Shigella")
#
#   # Search and replace bad names with NA
#   taxaNames <- unique(as.vector(tt))
#   invalids1 <- grep(invalid_case_insen, taxaNames, value=TRUE, ignore.case=TRUE)
#   invalids2 <- grep(invalid_case_sensi, taxaNames, value=TRUE, ignore.case=FALSE)
#   invalids  <- unique(c(invalids1, invalids2))
#   invalids  <- setNames(rep(NA, length(invalids)), invalids)
#   rewrites  <- c(exception_rewrites, invalids)
#   rewrites  <- rewrites[!duplicated(names(rewrites))]
#   tt[]      <- plyr::revalue(as.vector(as.matrix(tt)), rewrites, FALSE)
#
#   tt <- cbind(tt, rownames(tt))
#
#   # Replace NA with "<Last prior Non-NA value> (<Next Non-NA value or OTU Name>)"
#   env$tt <- tt
#
#   tt <- withCluster(nTasks=nrow(tt), env=env, {
#
#     foreach::`%dopar%`(
#       foreach::foreach(set=sets, .combine='cbind', .options.snow=opts),
#       apply(tt[set,,drop=FALSE], 1, function (row) {
#         cols <- which(is.na(row))
#         if (length(cols) > 0)
#           for (i in split(seq_along(cols), cumsum(c(0, diff(cols) > 1))))
#             row[cols[i]] <- paste0(row[cols[min(i)] - 1], " (", row[cols[max(i)] + 1], ")")
#         return (row)
#       })
#     )
#   })
#
#   return (t(tt[1:(nrow(tt) - 1),,drop=FALSE]))
# }<|MERGE_RESOLUTION|>--- conflicted
+++ resolved
@@ -140,11 +140,8 @@
     pb$set(0.9, detail='Extracting attributes');         info      <- PB.HDF5.Info(hdf5)
     pb$set(1.0, detail='Extracting phylogeny');          phylogeny <- PB.HDF5.Tree(hdf5)
     
-<<<<<<< HEAD
     rhdf5::H5Fclose(hdf5)
-=======
     rhdf5::H5close()
->>>>>>> 17cf1398
     remove("hdf5")
     
   } else if (identical("{", readChar(fp, 1))) {
@@ -287,11 +284,7 @@
   
   hdf5 <- try(rhdf5::H5Fopen(fp), silent=TRUE)
   if (is(hdf5, "try-error")) {
-<<<<<<< HEAD
     try(rhdf5::H5Fclose(hdf5), silent=TRUE)
-=======
-    try(rhdf5::H5close(), silent=TRUE)
->>>>>>> 17cf1398
     stop(simpleError(sprintf("Unable to parse HDF5 file. %s", as.character(hdf5))))
   }
   
@@ -301,11 +294,7 @@
   
   missing  <- setdiff(expected, entries)
   if (length(missing) > 0) {
-<<<<<<< HEAD
     try(rhdf5::H5Fclose(hdf5), silent=TRUE)
-=======
-    try(rhdf5::H5close(), silent=TRUE)
->>>>>>> 17cf1398
     stop(simpleError(sprintf("BIOM file requires: %s", paste(collapse=",", missing))))
   }
   
@@ -362,15 +351,11 @@
 }
 
 PB.HDF5.Info <- function (hdf5) {
-<<<<<<< HEAD
   attrs <- rhdf5::h5readAttributes(hdf5, "/")
   for (i in names(attrs)) {
     attrs[[i]] <- as(attrs[[i]], typeof(attrs[[i]]))
   }
   return (attrs)
-=======
-  rhdf5::h5readAttributes(hdf5, "/")
->>>>>>> 17cf1398
 }
 
 
@@ -425,19 +410,11 @@
 
 PB.HDF5.Counts <- function (hdf5) {
 
-<<<<<<< HEAD
   indptr <- as.numeric(hdf5$observation$matrix$indptr)
 
   slam::simple_triplet_matrix(
         i        = unlist(sapply(1:(length(indptr)-1), function (i) rep(i, diff(indptr[c(i,i+1)])))),
         j        = as.numeric(hdf5$observation$matrix$indices) + 1,
-=======
-  indptr <- hdf5$observation$matrix$indptr
-
-  slam::simple_triplet_matrix(
-        i        = unlist(sapply(1:(length(indptr)-1), function (i) rep(i, diff(indptr[c(i,i+1)])))),
-        j        = hdf5$observation$matrix$indices + 1,
->>>>>>> 17cf1398
         v        = as.numeric(hdf5$observation$matrix$data),
         nrow     = length(hdf5$observation$ids),
         ncol     = length(hdf5$sample$ids),
@@ -561,19 +538,13 @@
   
   # See if a tree is included in the BIOM file
   #------------------------------------------------------
-<<<<<<< HEAD
   tree <- as.character(hdf5$observation$`group-metadata`$phylogeny)
-=======
-  tree <- hdf5$observation$`group-metadata`$phylogeny
->>>>>>> 17cf1398
   if (is.null(tree)) return (NULL)
   
   
   # Assume it's newick format unless otherwise indicated
   #------------------------------------------------------
-  data_type <- "newick"
-<<<<<<< HEAD
-  attrs     <- rhdf5::h5readAttributes(hdf5, "observation/group-metadata/phylogeny")
+  attrs <- rhdf5::h5readAttributes(hdf5, "observation/group-metadata/phylogeny")
   if ("data_type" %in% names(attrs)) {
     data_type <- tolower(as.character(attrs[['data_type']]))
     if (!identical(data_type, "newick")) return (NULL)
@@ -581,17 +552,6 @@
   
   
   # Try to read the Newick-formatted tree
-=======
-  props     <- rhdf5::h5readAttributes(hdf5, "observation/group-metadata/phylogeny")
-  if ("data_type" %in% names(props))
-    data_type <- tolower(props[['data_type']])
-
-  if (data_type != "newick")
-    return (NULL)
-  
-  
-  # Try to read it, assuming it is in Newick format
->>>>>>> 17cf1398
   #------------------------------------------------------
   tree <- try(read.tree(text=as.character(tree)), silent=TRUE)
   if (is(tree, "try-error"))
