<<<<<<< HEAD
#' Subset counts so that all samples have the same number of observations.
#'
#' @param biom  A \code{matrix}, \code{simple_triplet_matrix}, or \code{BIOM} 
#'     object, as returned from \link{read.biom}. For matrices, the rows and 
#'     columns are assumed to be the taxa and samples, respectively.
#' @param depth  The number of observations to keep, per sample. If set to
#'     \code{NULL}, a depth will be automatically selected. Samples that have
#'     fewer than this number of observations will be dropped.
#' @param seed  An integer to use for seeding the random number generator. If
#'     you need to create different random rarefactions of the same \code{BIOM}
#'     object, set this seed value to a different number each time.
#' @param progressbar  An object of class \code{Progress}.
#' @return A \code{matrix}, \code{simple_triplet_matrix}, or \code{BIOM} 
#'     object, depending on the input object type. The type of object provided
#'     is the same type that is returned. The retained observations are randomly
#'     selected, based on a seed value derived from the \code{BIOM} object. 
#'     Therefore, rarefying the same biom to the same depth will always produce
#'     the same resultant rarification.
#' @export
#' @examples
#'     library(rbiom)
#'
#'     infile <- system.file("extdata", "hmp50.biom", package = "rbiom")
#'     biom <- read.biom(infile)
#'     range(slam::col_sums(biom$counts))
#'
#'     biom <- rarefy(biom, depth=1000)
#'     range(slam::col_sums(biom$counts))
#'


rarefy <- function (biom, depth=NULL, seed=0, progressbar=NULL) {
  
  
  #--------------------------------------------------------------
  # Get the input into a simple_triplet_matrix
  #--------------------------------------------------------------
  if (is(biom, "simple_triplet_matrix")) { counts <- biom
  } else if (is(biom, "BIOM"))           { counts <- biom$counts
  } else if (is(biom, "matrix"))         { counts <- slam::as.simple_triplet_matrix(biom)
  } else {
    stop(simpleError("biom must be a matrix, simple_triplet_matrix, or BIOM object."))
  }
  
  
  #--------------------------------------------------------------
  # Choose the rarefaction depths to sample at
  #--------------------------------------------------------------

  if (is.null(depth)) {

    sample_sums <- slam::col_sums(counts)
    depth       <- (sum(sample_sums) * .1) / length(sample_sums)
    depth       <- min(sample_sums[sample_sums >= depth])
    remove("sample_sums")

  } else {

    if (!is(depth, "numeric"))
      stop(simpleError("In rarefy(), depth must be an integer."))

    if (depth %% 1 != 0)
      stop(simpleError("In rarefy(), depth must be an integer."))
  }
  
  pb <- progressBar(progressbar, paste("Rarefying to", depth))
  cl <- configCluster(nTasks=counts$ncol, pb)
  
  res <- {
    
    set <- idx <- NULL
    
    foreach (set=cl$sets, .combine='rbind', .options.snow=cl$opts) %dopar% {
      foreach (idx=set, .combine='rbind') %do% {
        
        x <- ceiling(counts$v[counts$j == idx])
        nReads <- sum(x)
        
        if (nReads < depth)
          return (NULL)
        
        sampleID <- ifelse(is.null(colnames(counts)), paste0("Sample", idx), colnames(counts)[[idx]])
        set.seed(sum(utf8ToInt(sampleID) + seed) %% 2147483647)
        
        breaks <- c(0, cumsum(x))
        labels <- counts$i[counts$j == idx]
        retain <- sample.int(nReads, depth)
        retain <- table(cut(retain, breaks=breaks, labels=labels))
        retain <- retain[retain > 0]
        
        matrix(c(as.numeric(names(retain)), rep(idx, length(retain)), unname(retain)), ncol=3)
      }
    }
  }



  #--------------------------------------------------------------
  # Construct a new simple triplet matrix
  #--------------------------------------------------------------

  TaxaIDs   <- counts$dimnames[[1]][sort(unique(res[,1]))]
  SampleIDs <- counts$dimnames[[2]][sort(unique(res[,2]))]

  counts <- slam::simple_triplet_matrix(
    i = as.numeric(factor(res[,1])),
    j = as.numeric(factor(res[,2])),
    v = res[,3],
    dimnames = list(TaxaIDs, SampleIDs)
  )
  
  if (is(biom, "simple_triplet_matrix")) return (counts)
  if (is(biom, "matrix")) return (as.matrix(counts))
  


  #--------------------------------------------------------------
  # Drop unobserved taxa and excluded samples from BIOM object
  #--------------------------------------------------------------
  
  biom$counts   <- counts
  biom$taxonomy <- biom$taxonomy[TaxaIDs,,drop=FALSE]
  biom$metadata <- biom$metadata[SampleIDs,,drop=FALSE]

  if (!is.null(biom$phylogeny))
    biom$phylogeny <- rbiom::subtree(biom$phylogeny, TaxaIDs)

  return (biom)

}
=======
#' Subset counts so that all samples have the same number of observations.
#'
#' @param biom  A \code{matrix}, \code{simple_triplet_matrix}, or \code{BIOM} 
#'     object, as returned from \link{read.biom}. For matrices, the rows and 
#'     columns are assumed to be the taxa and samples, respectively.
#' @param depth  The number of observations to keep, per sample. If set to
#'     \code{NULL}, a depth will be automatically selected. Samples that have
#'     fewer than this number of observations will be dropped.
#' @param seed  An integer to use for seeding the random number generator. If
#'     you need to create different random rarefactions of the same \code{BIOM}
#'     object, set this seed value to a different number each time.
#' @param progressbar  An object of class \code{Progress}.
#' @return A \code{matrix}, \code{simple_triplet_matrix}, or \code{BIOM} 
#'     object, depending on the input object type. The type of object provided
#'     is the same type that is returned. The retained observations are randomly
#'     selected, based on a seed value derived from the \code{BIOM} object. 
#'     Therefore, rarefying the same biom to the same depth will always produce
#'     the same resultant rarification.
#' @export
#' @examples
#'     library(rbiom)
#'
#'     infile <- system.file("extdata", "hmp50.biom", package = "rbiom")
#'     biom <- read.biom(infile)
#'     range(slam::col_sums(biom$counts))
#'
#'     biom <- rarefy(biom, depth=1000)
#'     range(slam::col_sums(biom$counts))
#'


rarefy <- function (biom, depth=NULL, seed=0, progressbar=NULL) {
  
  
  #--------------------------------------------------------------
  # Get the input into a simple_triplet_matrix
  #--------------------------------------------------------------
  if (is(biom, "simple_triplet_matrix")) { counts <- biom
  } else if (is(biom, "BIOM"))           { counts <- biom$counts
  } else if (is(biom, "matrix"))         { counts <- slam::as.simple_triplet_matrix(biom)
  } else {
    stop(simpleError("biom must be a matrix, simple_triplet_matrix, or BIOM object."))
  }
  
  
  #--------------------------------------------------------------
  # Choose the rarefaction depths to sample at
  #--------------------------------------------------------------

  if (is.null(depth)) {

    sample_sums <- slam::col_sums(counts)
    depth       <- (sum(sample_sums) * .1) / length(sample_sums)
    depth       <- min(sample_sums[sample_sums >= depth])
    remove("sample_sums")

  } else {

    if (!is(depth, "numeric"))
      stop(simpleError("In rarefy(), depth must be an integer."))

    if (depth %% 1 != 0)
      stop(simpleError("In rarefy(), depth must be an integer."))
  }
  
  
  pb <- progressBar(progressbar, paste("Rarefying to", depth))
  cl <- configCluster(nTasks=counts$ncol, pb)
  
  res <- {
    
    set <- idx <- NULL
    
    foreach (set=cl$sets, .combine='rbind', .options.snow=cl$opts) %dopar% {
      foreach (idx=set, .combine='rbind') %do% {
        
        x <- ceiling(counts$v[counts$j == idx])
        nReads <- sum(x)
        
        if (nReads < depth)
          return (NULL)
        
        sampleID <- ifelse(is.null(colnames(counts)), paste0("Sample", idx), colnames(counts)[[idx]])
        set.seed(sum(utf8ToInt(sampleID) + seed) %% 2147483647)
        
        breaks <- c(0, cumsum(x))
        labels <- counts$i[counts$j == idx]
        retain <- sample.int(nReads, depth)
        retain <- table(cut(retain, breaks=breaks, labels=labels))
        retain <- retain[retain > 0]
        
        matrix(c(as.numeric(names(retain)), rep(idx, length(retain)), unname(retain)), ncol=3)
      }
    }
  }



  #--------------------------------------------------------------
  # Construct a new simple triplet matrix
  #--------------------------------------------------------------

  TaxaIDs   <- counts$dimnames[[1]][sort(unique(res[,1]))]
  SampleIDs <- counts$dimnames[[2]][sort(unique(res[,2]))]

  counts <- slam::simple_triplet_matrix(
    i = as.numeric(factor(res[,1])),
    j = as.numeric(factor(res[,2])),
    v = res[,3],
    dimnames = list(TaxaIDs, SampleIDs)
  )
  
  if (is(biom, "simple_triplet_matrix")) return (counts)
  if (is(biom, "matrix")) return (as.matrix(counts))
  


  #--------------------------------------------------------------
  # Drop unobserved taxa and excluded samples from BIOM object
  #--------------------------------------------------------------
  
  biom$counts   <- counts
  biom$taxonomy <- biom$taxonomy[TaxaIDs,,drop=FALSE]
  biom$metadata <- biom$metadata[SampleIDs,,drop=FALSE]

  if (!is.null(biom$phylogeny))
    biom$phylogeny <- rbiom::subtree(biom$phylogeny, TaxaIDs)

  return (biom)

}
>>>>>>> 4b822af6
<|MERGE_RESOLUTION|>--- conflicted
+++ resolved
@@ -1,135 +1,3 @@
-<<<<<<< HEAD
-#' Subset counts so that all samples have the same number of observations.
-#'
-#' @param biom  A \code{matrix}, \code{simple_triplet_matrix}, or \code{BIOM} 
-#'     object, as returned from \link{read.biom}. For matrices, the rows and 
-#'     columns are assumed to be the taxa and samples, respectively.
-#' @param depth  The number of observations to keep, per sample. If set to
-#'     \code{NULL}, a depth will be automatically selected. Samples that have
-#'     fewer than this number of observations will be dropped.
-#' @param seed  An integer to use for seeding the random number generator. If
-#'     you need to create different random rarefactions of the same \code{BIOM}
-#'     object, set this seed value to a different number each time.
-#' @param progressbar  An object of class \code{Progress}.
-#' @return A \code{matrix}, \code{simple_triplet_matrix}, or \code{BIOM} 
-#'     object, depending on the input object type. The type of object provided
-#'     is the same type that is returned. The retained observations are randomly
-#'     selected, based on a seed value derived from the \code{BIOM} object. 
-#'     Therefore, rarefying the same biom to the same depth will always produce
-#'     the same resultant rarification.
-#' @export
-#' @examples
-#'     library(rbiom)
-#'
-#'     infile <- system.file("extdata", "hmp50.biom", package = "rbiom")
-#'     biom <- read.biom(infile)
-#'     range(slam::col_sums(biom$counts))
-#'
-#'     biom <- rarefy(biom, depth=1000)
-#'     range(slam::col_sums(biom$counts))
-#'
-
-
-rarefy <- function (biom, depth=NULL, seed=0, progressbar=NULL) {
-  
-  
-  #--------------------------------------------------------------
-  # Get the input into a simple_triplet_matrix
-  #--------------------------------------------------------------
-  if (is(biom, "simple_triplet_matrix")) { counts <- biom
-  } else if (is(biom, "BIOM"))           { counts <- biom$counts
-  } else if (is(biom, "matrix"))         { counts <- slam::as.simple_triplet_matrix(biom)
-  } else {
-    stop(simpleError("biom must be a matrix, simple_triplet_matrix, or BIOM object."))
-  }
-  
-  
-  #--------------------------------------------------------------
-  # Choose the rarefaction depths to sample at
-  #--------------------------------------------------------------
-
-  if (is.null(depth)) {
-
-    sample_sums <- slam::col_sums(counts)
-    depth       <- (sum(sample_sums) * .1) / length(sample_sums)
-    depth       <- min(sample_sums[sample_sums >= depth])
-    remove("sample_sums")
-
-  } else {
-
-    if (!is(depth, "numeric"))
-      stop(simpleError("In rarefy(), depth must be an integer."))
-
-    if (depth %% 1 != 0)
-      stop(simpleError("In rarefy(), depth must be an integer."))
-  }
-  
-  pb <- progressBar(progressbar, paste("Rarefying to", depth))
-  cl <- configCluster(nTasks=counts$ncol, pb)
-  
-  res <- {
-    
-    set <- idx <- NULL
-    
-    foreach (set=cl$sets, .combine='rbind', .options.snow=cl$opts) %dopar% {
-      foreach (idx=set, .combine='rbind') %do% {
-        
-        x <- ceiling(counts$v[counts$j == idx])
-        nReads <- sum(x)
-        
-        if (nReads < depth)
-          return (NULL)
-        
-        sampleID <- ifelse(is.null(colnames(counts)), paste0("Sample", idx), colnames(counts)[[idx]])
-        set.seed(sum(utf8ToInt(sampleID) + seed) %% 2147483647)
-        
-        breaks <- c(0, cumsum(x))
-        labels <- counts$i[counts$j == idx]
-        retain <- sample.int(nReads, depth)
-        retain <- table(cut(retain, breaks=breaks, labels=labels))
-        retain <- retain[retain > 0]
-        
-        matrix(c(as.numeric(names(retain)), rep(idx, length(retain)), unname(retain)), ncol=3)
-      }
-    }
-  }
-
-
-
-  #--------------------------------------------------------------
-  # Construct a new simple triplet matrix
-  #--------------------------------------------------------------
-
-  TaxaIDs   <- counts$dimnames[[1]][sort(unique(res[,1]))]
-  SampleIDs <- counts$dimnames[[2]][sort(unique(res[,2]))]
-
-  counts <- slam::simple_triplet_matrix(
-    i = as.numeric(factor(res[,1])),
-    j = as.numeric(factor(res[,2])),
-    v = res[,3],
-    dimnames = list(TaxaIDs, SampleIDs)
-  )
-  
-  if (is(biom, "simple_triplet_matrix")) return (counts)
-  if (is(biom, "matrix")) return (as.matrix(counts))
-  
-
-
-  #--------------------------------------------------------------
-  # Drop unobserved taxa and excluded samples from BIOM object
-  #--------------------------------------------------------------
-  
-  biom$counts   <- counts
-  biom$taxonomy <- biom$taxonomy[TaxaIDs,,drop=FALSE]
-  biom$metadata <- biom$metadata[SampleIDs,,drop=FALSE]
-
-  if (!is.null(biom$phylogeny))
-    biom$phylogeny <- rbiom::subtree(biom$phylogeny, TaxaIDs)
-
-  return (biom)
-
-}
-=======
 #' Subset counts so that all samples have the same number of observations.
 #'
 #' @param biom  A \code{matrix}, \code{simple_triplet_matrix}, or \code{BIOM} 
@@ -260,5 +128,4 @@
 
   return (biom)
 
-}
->>>>>>> 4b822af6
+}